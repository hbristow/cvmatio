# MatlabIO CMakeLists.txt
cmake_minimum_required(VERSION 2.8)
project(cvmatio)

# -----------------------------------------------
# USER-DEFINED VARIABLES
option(BUILD_EXECUTABLE "Build as executable to test functionality" OFF)
option(BUILD_DOC        "Build documentation with Doxygen"          ON)

# --------------------
# CATKIN
find_package(catkin QUIET)
<<<<<<< HEAD
endif()
=======
>>>>>>> 5145fe3d
if (catkin_FOUND)
    catkin_stack()
    catkin_project(cvmatio
                   DEPENDS Boost OpenCV
                   INCLUDE_DIRS include
                   LIBRARIES cvmatio
    )
endif()

# --------------------
# COMMON
if (NOT CMAKE_BUILD_TYPE)
    set(CMAKE_BUILD_TYPE Release CACHE STRING
        "Choose the type of build. Options are: None, Debug, Release, RelWithDebInfo, MinSizeRel"
    FORCE)
endif()

# find the dependencies
find_package(Boost REQUIRED)
find_package(OpenCV REQUIRED)
include(FindZLIB)

# include the dependencies
include_directories(SYSTEM ${OPENCV_INCLUDE_DIRS}
                           ${Boost_INCLUDE_DIRS}
                           ${ZLIB_INCLUDE_DIR})
include_directories("include")

# build the project
add_subdirectory(src)

# build the doxygen pdf
if(BUILD_DOC)
    find_package(Doxygen)
    configure_file(${PROJECT_SOURCE_DIR}/doc/Doxyfile.in ${PROJECT_SOURCE_DIR}/doc/Doxyfile @ONLY)
    add_custom_target(cvmatio_doc ALL ${DOXYGEN_EXECUTABLE} ${PROJECT_SOURCE_DIR}/doc/Doxyfile)
endif()<|MERGE_RESOLUTION|>--- conflicted
+++ resolved
@@ -10,10 +10,6 @@
 # --------------------
 # CATKIN
 find_package(catkin QUIET)
-<<<<<<< HEAD
-endif()
-=======
->>>>>>> 5145fe3d
 if (catkin_FOUND)
     catkin_stack()
     catkin_project(cvmatio
